--- conflicted
+++ resolved
@@ -20,7 +20,6 @@
 import com.jayway.restassured.specification.PreemptiveAuthSpec
 import com.jayway.restassured.specification.RequestSpecification
 import com.jayway.restassured.spi.AuthFilter
-import com.jayway.restassured.authentication.OAuthSignature
 
 import static com.jayway.restassured.authentication.CertificateAuthSettings.certAuthSettings
 import static com.jayway.restassured.internal.assertion.AssertParameter.notNull
@@ -105,7 +104,7 @@
     requestSpecification.authenticationScheme = new OAuthScheme(consumerKey: consumerKey, consumerSecret: consumerSecret, accessToken: accessToken, secretToken: secretToken)
     return requestSpecification
   }
-<<<<<<< HEAD
+
   /**
    * Excerpt from the HttpBuilder docs:<br>
    * OAuth sign the request. Note that this currently does not wait for a WWW-Authenticate challenge before sending the the OAuth header.
@@ -159,8 +158,6 @@
     requestSpecification.authenticationScheme = new OAuth2Scheme(accessToken: accessToken, signature: signature)
     return requestSpecification
   }
-=======
->>>>>>> ec9c22e2
 
   def RequestSpecification none() {
     requestSpecification.authenticationScheme = new ExplicitNoAuthScheme();
