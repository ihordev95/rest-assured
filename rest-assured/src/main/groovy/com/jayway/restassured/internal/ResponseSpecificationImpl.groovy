--- conflicted
+++ resolved
@@ -229,13 +229,12 @@
         requestSpecification.delete(path, pathParams);
     }
 
-<<<<<<< HEAD
     Response patch(String path, Object...pathParams) {
         requestSpecification.patch(path, pathParams);
-=======
+    }
+
     Response options(String path, Object...pathParams) {
         requestSpecification.options(path, pathParams);
->>>>>>> 41cbaeec
     }
 
     def Response head(String path, Object...pathParams) {
@@ -262,13 +261,12 @@
         requestSpecification.head(path, pathParams);
     }
 
-<<<<<<< HEAD
     def Response patch(String path, Map pathParams) {
         requestSpecification.patch(path, pathParams);
-=======
+    }
+
     def Response options(String path, Map pathParams) {
         requestSpecification.options(path, pathParams);
->>>>>>> 41cbaeec
     }
 
     def ResponseSpecification parser(String contentType, Parser parser) {
