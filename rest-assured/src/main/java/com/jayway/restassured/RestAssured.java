--- conflicted
+++ resolved
@@ -40,11 +40,7 @@
 /**
  * REST Assured is a Java DSL for simplifying testing of REST based services built on top of
  * <a href="http://groovy.codehaus.org/modules/http-builder/">HTTP Builder</a>.
-<<<<<<< HEAD
- * It supports POST, GET, PUT, DELETE, HEAD and PATCH
-=======
- * It supports POST, GET, PUT, DELETE, HEAD and OPTIONS
->>>>>>> 41cbaeec
+ * It supports POST, GET, PUT, DELETE, HEAD, PATCH  and OPTIONS
  * requests and to verify the response of these requests. Usage examples:
  *<ol>
  * <li>
@@ -864,45 +860,51 @@
     }
 
     /**
-<<<<<<< HEAD
      * Perform a PATCH request to a <code>path</code>. Normally the path doesn't have to be fully-qualified e.g. you don't need to
-=======
-     * Perform a OPTIONS request to a <code>path</code>. Normally the path doesn't have to be fully-qualified e.g. you don't need to
->>>>>>> 41cbaeec
      * specify the path as <tt>http://localhost:8080/path</tt>. In this case it's enough to use <tt>/path</tt>.
      *
      * @param path The path to send the request to.
      * @param pathParams The path parameters. E.g. if path is "/book/{hotelId}/{roomNumber}" you can do <code>head("/book/{hotelName}/{roomNumber}", "Hotels R Us", 22);</code>.
      * @return The response of the request. The response can only be returned if you don't use any REST Assured response expectations.
      */
-<<<<<<< HEAD
     public static Response patch(String path, Object...pathParams) {
         return given().patch(path, pathParams);
     }
 
     /**
      * Perform a PATCH request to a <code>path</code>. Normally the path doesn't have to be fully-qualified e.g. you don't need to
-=======
+     * specify the path as <tt>http://localhost:8080/path</tt>. In this case it's enough to use <tt>/path</tt>.
+     *
+     * @param path The path to send the request to.
+     * @param pathParams The path parameters.
+     * @return The response of the request. The response can only be returned if you don't use any REST Assured response expectations.
+     */
+    public static Response patch(String path, Map<String, ?> pathParams) {
+        return given().patch(path, pathParams);
+    }
+
+    /**
+     * Perform a OPTIONS request to a <code>path</code>. Normally the path doesn't have to be fully-qualified e.g. you don't need to
+     * specify the path as <tt>http://localhost:8080/path</tt>. In this case it's enough to use <tt>/path</tt>.
+     *
+     * @param path The path to send the request to.
+     * @param pathParams The path parameters. E.g. if path is "/book/{hotelId}/{roomNumber}" you can do <code>head("/book/{hotelName}/{roomNumber}", "Hotels R Us", 22);</code>.
+     * @return The response of the request. The response can only be returned if you don't use any REST Assured response expectations.
+     */
     public static Response options(String path, Object...pathParams) {
         return given().options(path, pathParams);
     }
 
     /**
      * Perform a OPTIONS request to a <code>path</code>. Normally the path doesn't have to be fully-qualified e.g. you don't need to
->>>>>>> 41cbaeec
      * specify the path as <tt>http://localhost:8080/path</tt>. In this case it's enough to use <tt>/path</tt>.
      *
      * @param path The path to send the request to.
      * @param pathParams The path parameters.
      * @return The response of the request. The response can only be returned if you don't use any REST Assured response expectations.
      */
-<<<<<<< HEAD
-    public static Response patch(String path, Map<String, ?> pathParams) {
-        return given().patch(path, pathParams);
-=======
     public static Response options(String path, Map<String, ?> pathParams) {
         return given().options(path, pathParams);
->>>>>>> 41cbaeec
     }
 
     /**
