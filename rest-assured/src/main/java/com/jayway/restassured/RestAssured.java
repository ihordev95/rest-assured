/*
 * Copyright 2013 the original author or authors.
 *
 * Licensed under the Apache License, Version 2.0 (the "License");
 * you may not use this file except in compliance with the License.
 * You may obtain a copy of the License at
 *
 *        http://www.apache.org/licenses/LICENSE-2.0
 *
 * Unless required by applicable law or agreed to in writing, software
 * distributed under the License is distributed on an "AS IS" BASIS,
 * WITHOUT WARRANTIES OR CONDITIONS OF ANY KIND, either express or implied.
 * See the License for the specific language governing permissions and
 * limitations under the License.
 */

package com.jayway.restassured;

import com.jayway.restassured.authentication.*;
import com.jayway.restassured.config.RestAssuredConfig;
import com.jayway.restassured.config.SSLConfig;
import com.jayway.restassured.filter.Filter;
import com.jayway.restassured.http.ContentType;
import com.jayway.restassured.internal.RequestSpecificationImpl;
import com.jayway.restassured.internal.ResponseParserRegistrar;
import com.jayway.restassured.internal.ResponseSpecificationImpl;
import com.jayway.restassured.internal.TestSpecificationImpl;
import com.jayway.restassured.internal.assertion.AssertParameter;
import com.jayway.restassured.mapper.ObjectMapper;
import com.jayway.restassured.parsing.Parser;
import com.jayway.restassured.response.Response;
import com.jayway.restassured.specification.Argument;
import com.jayway.restassured.specification.RequestSender;
import com.jayway.restassured.specification.RequestSpecification;
import com.jayway.restassured.specification.ResponseSpecification;
import com.jayway.restassured.authentication.OAuthSignature;

import org.apache.commons.lang3.StringUtils;
import org.apache.commons.lang3.Validate;


import java.io.File;
import java.net.URI;
import java.net.URL;
import java.util.Collections;
import java.util.LinkedList;
import java.util.List;
import java.util.Map;

import static com.jayway.restassured.authentication.CertificateAuthSettings.certAuthSettings;
import static com.jayway.restassured.config.ObjectMapperConfig.objectMapperConfig;

/**
 * REST Assured is a Java DSL for simplifying testing of REST based services built on top of
 * <a href="http://groovy.codehaus.org/modules/http-builder/">HTTP Builder</a>.
 * It supports POST, GET, PUT, DELETE, HEAD, PATCH  and OPTIONS
 * requests and to verify the response of these requests. Usage examples:
 * <ol>
 * <li>
 * Assume that the GET request (to <tt>http://localhost:8080/lotto</tt>) returns JSON as:
 * <pre>
 * {
 * "lotto":{
 *   "lottoId":5,
 *   "winning-numbers":[2,45,34,23,7,5,3],
 *   "winners":[{
 *     "winnerId":23,
 *     "numbers":[2,45,34,23,3,5]
 *   },{
 *     "winnerId":54,
 *     "numbers":[52,3,12,11,18,22]
 *   }]
 *  }
 * }
 * </pre>
 * <p/>
 * REST assured can then help you to easily make the GET request and verify the response. E.g. if you want to verify
 * that <tt>lottoId</tt> is equal to 5 you can do like this:
 * <p/>
 * <pre>
 * get("/lotto").then().assertThat().body("lotto.lottoId", equalTo(5));
 * </pre>
 * <p/>
 * or perhaps you want to check that the winnerId's are 23 and 54:
 * <pre>
 * get("/lotto").then().assertThat().body("lotto.winners.winnerId", hasItems(23, 54));
 * </pre>
 * </li>
 * <li>
 * XML can be verified in a similar way. Imagine that a POST request to <tt>http://localhost:8080/greetXML<tt>  returns:
 * <pre>
 * &lt;greeting&gt;
 *     &lt;firstName&gt;{params("firstName")}&lt;/firstName&gt;
 *     &lt;lastName&gt;{params("lastName")}&lt;/lastName&gt;
 *   &lt;/greeting&gt;
 * </pre>
 * <p/>
 * i.e. it sends back a greeting based on the <tt>firstName</tt> and <tt>lastName</tt> parameter sent in the request.
 * You can easily perform and verify e.g. the <tt>firstName</tt> with REST assured:
 * <pre>
 * with().parameters("firstName", "John", "lastName", "Doe").when().post("/greetXML").then().assertThat().body("greeting.firstName", equalTo("John"));
 * </pre>
 * <p/>
 * If you want to verify both <tt>firstName</tt> and <tt>lastName</tt> you may do like this:
 * <pre>
 * with().parameters("firstName", "John", "lastName", "Doe").when().post("/greetXML").then().assertThat().body("greeting.firstName", equalTo("John")).and().body("greeting.lastName", equalTo("Doe"));
 * </pre>
 * <p/>
 * or a little shorter:
 * <pre>
 * with().parameters("firstName", "John", "lastName", "Doe").when().post("/greetXML").then().assertThat().body("greeting.firstName", equalTo("John"), "greeting.lastName", equalTo("Doe"));
 * </pre>
 * </li>
 * <li>
 * You can also verify XML responses using x-path. For example:
 * <pre>
 * given().parameters("firstName", "John", "lastName", "Doe").when().post("/greetXML").then().assertThat().body(hasXPath("/greeting/firstName", containsString("Jo")));
 * </pre>
 * or
 * <pre>
 * with().parameters("firstName", "John", "lastName", "Doe").post("/greetXML").then().body(hasXPath("/greeting/firstName[text()='John']"));
 * </pre>
 * </li>
 * <li>
 * XML response bodies can also be verified against an XML Schema (XSD) or DTD. <br>XSD example:
 * <pre>
 * get("/carRecords").then().assertThat().body(matchesXsd(xsd));
 * </pre>
 * DTD example:
 * <pre>
 * get("/videos").then().assertThat().body(matchesDtd(dtd));
 * </pre>
 * <code>matchesXsd</code> and <code>matchesDtd</code> are Hamcrest matchers which you can import from {@link com.jayway.restassured.matcher.RestAssuredMatchers}.
 * </li>
 * <li>
 * Besides specifying request parameters you can also specify headers, cookies, body and content type.<br>
 * <ul>
 * <li>
 * Cookie:
 * <pre>
 * given().cookie("username", "John").when().get("/cookie").then().assertThat().body(equalTo("username"));
 * </pre>
 * </li>
 * <li>
 * Headers:
 * <pre>
 * given().header("MyHeader", "Something").and(). ..
 * given().headers("MyHeader", "Something", "MyOtherHeader", "SomethingElse").and(). ..
 * </pre>
 * </li>
 * <li>
 * Content Type:
 * <pre>
 * given().contentType(ContentType.TEXT). ..
 * </pre>
 * </li>
 * <li>
 * Body:
 * <pre>
 * given().request().body("some body"). .. // Works for POST and PUT requests
 * given().request().body(new byte[]{42}). .. // Works for POST
 * </pre>
 * </li>
 * </ul>
 * </li>
 * <li>
 * You can also verify status code, status line, cookies, headers, content type and body.
 * <ul>
 * <li>
 * Cookie:
 * <pre>
 * expect().cookie("cookieName", "cookieValue"). ..
 * expect().cookies("cookieName1", "cookieValue1", "cookieName2", "cookieValue2"). ..
 * expect().cookies("cookieName1", "cookieValue1", "cookieName2", containsString("Value2")). ..
 * </pre>
 * </li>
 * <li>
 * Status:
 * <pre>
 * get("/x").then().assertThat().statusCode(200). ..
 * get("/x").then().assertThat().statusLine("something"). ..
 * get("/x").then().assertThat().statusLine(containsString("some")). ..
 * </pre>
 * </li>
 * <li>
 * Headers:
 * <pre>
 * get("/x").then().assertThat().header("headerName", "headerValue"). ..
 * get("/x").then().assertThat().headers("headerName1", "headerValue1", "headerName2", "headerValue2"). ..
 * get("/x").then().assertThat().headers("headerName1", "headerValue1", "headerName2", containsString("Value2")). ..
 * </pre>
 * </li>
 * <li>
 * Content-Type:
 * <pre>
 * get("/x").then().assertThat().contentType(ContentType.JSON). ..
 * </pre>
 * </li>
 * <li>
 * REST Assured also supports mapping a request body and response body to and from a Java object using Jackson, Gson or JAXB. Usage example:
 * <pre>
 * Greeting greeting = get("/greeting").as(Greeting.class);
 * </pre>
 * <pre>
 * Greeting greeting = new Greeting();
 * greeting.setFirstName("John");
 * greeting.setLastName("Doe");
 *
 * given().body(greeting).when().post("/greeting");
 * </pre>
 * See the javadoc for the body method for more details.
 * </li>
 * <li>
 * Full body/content matching:
 * <pre>
 * get("/x").then().assertThat().body(equalsTo("something")). ..
 * get("/x").then().assertThat().content(equalsTo("something")). .. // Same as above
 * </pre>
 * </li>
 * </ul>
 * </li>
 * <li>
 * REST assured also supports some authentication schemes, for example basic authentication:
 * <pre>
 * given().auth().basic("username", "password").when().get("/secured/hello").then().statusCode(200);
 * </pre>
 * Other supported schemes are OAuth and certificate authentication.
 * </li>
 * <li>
 * By default REST assured assumes host localhost and port 8080 when doing a request. If you want a different port you can do:
 * <pre>
 * given().port(80). ..
 * </pre>
 * or simply:
 * <pre>
 * .. when().get("http://myhost.org:80/doSomething");
 * </pre>
 * </li>
 * <li>
 * Parameters can also be set directly on the url:
 * <pre>
 * ..when().get("/name?firstName=John&lastName=Doe");
 * </pre>
 * </li>
 * <li>
 * You can use the {@link com.jayway.restassured.path.xml.XmlPath} or {@link com.jayway.restassured.path.json.JsonPath} to
 * easily parse XML or JSON data from a response.
 * <ol>
 * <li>XML example:
 * <pre>
 *            String xml = post("/greetXML?firstName=John&lastName=Doe").andReturn().asString();
 *            // Now use XmlPath to get the first and last name
 *            String firstName = with(xml).get("greeting.firstName");
 *            String lastName = with(xml).get("greeting.firstName");
 *
 *            // or a bit more efficiently:
 *            XmlPath xmlPath = new XmlPath(xml).setRoot("greeting");
 *            String firstName = xmlPath.get("firstName");
 *            String lastName = xmlPath.get("lastName");
 *        </pre>
 * </li>
 * <li>JSON example:
 * <pre>
 *            String json = get("/lotto").asString();
 *            // Now use JsonPath to get data out of the JSON body
 *            int lottoId = with(json).getInt("lotto.lottoId);
 *            List<Integer> winnerIds = with(json).get("lotto.winners.winnerId");
 *
 *            // or a bit more efficiently:
 *            JsonPath jsonPath = new JsonPath(json).setRoot("lotto");
 *            int lottoId = jsonPath.getInt("lottoId");
 *            List<Integer> winnderIds = jsonPath.get("winnders.winnderId");
 *        </pre>
 * </li>
 * </ol>
 * </li>
 * <li>
 * REST Assured providers predefined parsers for e.g. HTML, XML and JSON. But you can parse other kinds of content by registering a predefined parser for unsupported content-types by using:
 * <pre>
 * RestAssured.registerParser(&lt;content-type&gt;, &lt;parser&gt;);
 * </pre>
 * E.g. to register that content-type <code>'application/custom'</code> should be parsed using the XML parser do:
 * <pre>
 * RestAssured.registerParser("application/custom", Parser.XML);
 * </pre>
 * You can also unregister a parser using:
 * <pre>
 * RestAssured.unregisterParser("application/custom");
 * </pre>
 * If can also specify a default parser for all content-types that do not match a pre-defined or registered parser. This is also useful if the response doesn't contain a content-type at all:
 * <pre>
 * RestAssured.defaultParser = Parser.JSON;
 * </pre>
 * </li>
 * <li>If you need to re-use a specification in multiple tests or multiple requests you can use the {@link com.jayway.restassured.builder.ResponseSpecBuilder}
 * and {@link com.jayway.restassured.builder.RequestSpecBuilder} like this:
 * <pre>
 * RequestSpecification requestSpec = new RequestSpecBuilder().addParameter("parameter1", "value1").build();
 * ResponseSpecification responseSpec = new ResponseSpecBuilder().expectStatusCode(200).build();
 *
 * given().
 *         spec(requestSpec).
 * when().
 *        get("/something");
 * then().
 *         spec(responseSpec).
 *         body("x.y.z", equalTo("something"));
 * </pre>
 * </li>
 * <li>You can also create filters and add to the request specification. A filter allows you to inspect and alter a request before it's actually committed and also inspect and alter the
 * response before it's returned to the expectations. You can regard it as an "around advice" in AOP terms. Filters can be used to implement custom authentication schemes, session management, logging etc. E.g.
 * <pre>
 * given().filter(ResponseLoggingFilter.logResponseIfStatusCodeIs(302)). ..
 * </pre>
 * will log/print the response body to after each request.
 * </li>
 * <li>
 * You can also change the default base URI, base path, port, authentication scheme, root path and filters for all subsequent requests:
 * <pre>
 * RestAssured.baseURI = "http://myhost.org";
 * RestAssured.port = 80;
 * RestAssured.basePath = "/resource";
 * RestAssured.authentication = basic("username", "password");
 * RestAssured.rootPath = "store.book";
 * </pre>
 * This means that a request like e.g. <code>get("/hello")</code> goes to: <tt>http://myhost.org:8080/resource/hello</tt>
 * which basic authentication credentials "username" and "password". See {@link #rootPath} for more info about setting the root paths, {@link #filters(java.util.List)} for setting
 * default filters<br>
 * You can reset to the standard baseURI (localhost), basePath (empty), standard port (8080), default authentication scheme (none), default parser (none) and default root path (empty string) using:
 * <pre>
 * RestAssured.reset();
 * </pre>
 * </li>
 * </ol>
 * <p>
 * In order to use REST assured effectively it's recommended to statically import
 * methods from the following classes:
 * <ul>
 * <li>com.jayway.restassured.RestAssured.*</li>
 * <li>com.jayway.restassured.matcher.RestAssuredMatchers.*</li>
 * <li>org.hamcrest.Matchers.*</li>
 * </ul>
 * </p>
 */
public class RestAssured {

    private static ResponseParserRegistrar RESPONSE_PARSER_REGISTRAR = new ResponseParserRegistrar();

    public static final String DEFAULT_URI = "http://localhost";
    public static final String DEFAULT_BODY_ROOT_PATH = "";
    public static final int DEFAULT_PORT = 8080;
    public static final String DEFAULT_PATH = "";
    public static final AuthenticationScheme DEFAULT_AUTH = new NoAuthScheme();
    public static final boolean DEFAULT_URL_ENCODING_ENABLED = true;
    public static final String DEFAULT_SESSION_ID_VALUE = null;

    /**
     * The base URI that's used by REST assured when making requests if a non-fully qualified URI is used in the request.
     * Default value is {@value #DEFAULT_URI}.
     */
    public static String baseURI = DEFAULT_URI;

    /**
     * The port that's used by REST assured when it's left out of the specified URI when making a request.
     * Default value is {@value #DEFAULT_PORT}.
     */
    public static int port = DEFAULT_PORT;

    /**
     * A base path that's added to the {@link #baseURI} by REST assured when making requests. E.g. let's say that
     * the {@link #baseURI} is <code>http://localhost</code> and <code>basePath</code> is <code>/resource</code>
     * then
     * <p/>
     * <pre>
     * ..when().get("/something");
     * </pre>
     * <p/>
     * will make a request to <code>http://localhost/resource</code>.
     * Default <code>basePath</code> value is empty.
     */
    public static String basePath = DEFAULT_PATH;

    /**
     * Specifies if Rest Assured should url encode the URL automatically. Usually this is a recommended but in some cases
     * e.g. the query parameters are already be encoded before you provide them to Rest Assured then it's useful to disable
     * URL encoding. For example:
     * <pre>
     * RestAssured.baseURI = "https://jira.atlassian.com";
     * RestAssured.port = 443;
     * RestAssured.urlEncodingEnabled = false; // Because "query" is already url encoded
     * String query = "project%20=%20BAM%20AND%20issuetype%20=%20Bug";
     * String response = get("/rest/api/2.0.alpha1/search?jql={q}",query).andReturn().asString();
     * ...
     * </pre>
     * The <code>query</code> is already url encoded so you need to disable Rest Assureds url encoding to prevent double encoding.
     */
    public static boolean urlEncodingEnabled = DEFAULT_URL_ENCODING_ENABLED;

    /**
     * Set an authentication scheme that should be used for each request. By default no authentication is used.
     * If you have specified an authentication scheme and wish to override it for a single request then
     * you can do this using:
     * <p/>
     * <pre>
     *     given().auth().none()..
     * </pre>
     */
    public static AuthenticationScheme authentication = DEFAULT_AUTH;

    /**
     * Define a configuration for redirection settings and http client parameters (default is <code>new RestAssuredConfig()</code>). E.g.
     * <pre>
     * RestAssured.config = config().redirect(redirectConfig().followRedirects(true).and().maxRedirects(0));
     * </pre>
     * <p/>
     * <code>config()</code> can be statically imported from {@link com.jayway.restassured.config.RestAssuredConfig}.
     * <p/>
     * </pre>
     */
    public static RestAssuredConfig config = new RestAssuredConfig();

    /**
     * Set the default root path of the response body so that you don't need to write the entire path for each expectation.
     * E.g. instead of writing:
     * <p/>
     * <pre>
     * get(..).then().assertThat().
     *          body("x.y.firstName", is(..)).
     *          body("x.y.lastName", is(..)).
     *          body("x.y.age", is(..)).
     *          body("x.y.gender", is(..));
     * </pre>
     * <p/>
     * you can use a root and do:
     * <pre>
     * RestAssured.rootPath = "x.y";
     * get(..).then().assertThat().
     *          body("firstName", is(..)).
     *          body("lastName", is(..)).
     *          body("age", is(..)).
     *          body("gender", is(..)).
     * </pre>
     */
    public static String rootPath = DEFAULT_BODY_ROOT_PATH;

    /**
     * Specify a default request specification that will be sent with each request. E,g.
     * <pre>
     * RestAssured.requestSpecification = new RequestSpecBuilder().addParameter("parameter1", "value1").build();
     * </pre>
     * <p/>
     * means that for each request by Rest Assured "parameter1" will be equal to "value1".
     */
    public static RequestSpecification requestSpecification = null;

    /**
     * Specify a default parser. This parser will be used if the response content-type
     * doesn't match any pre-registered or custom registered parsers. Also useful if the response
     * doesn't contain a content-type at all.
     */
    public static Parser defaultParser = null;

    /**
     * Specify a default response specification that will be sent with each request. E,g.
     * <pre>
     * RestAssured.responseSpecification = new ResponseSpecBuilder().expectStatusCode(200).build();
     * </pre>
     * <p/>
     * means that for each response Rest Assured will assert that the status code is equal to 200.
     */
    public static ResponseSpecification responseSpecification = null;

    /**
     * Set the default session id value that'll be used for each request. This value will be set in the {@link com.jayway.restassured.config.SessionConfig} so it'll
     * override the session id value previously defined there (if any). If you need to change the sessionId cookie name you need to configure and supply the {@link com.jayway.restassured.config.SessionConfig} to
     * <code>RestAssured.config</code>.
     */
    public static String sessionId = DEFAULT_SESSION_ID_VALUE;

    private static Object requestContentType = null;

    private static Object responseContentType = null;

    private static List<Filter> filters = new LinkedList<Filter>();

    /**
     * The the default filters to apply to each request.
     *
     * @param filters The filter list
     */
    public static void filters(List<Filter> filters) {
        Validate.notNull(filters, "Filter list cannot be null");
        RestAssured.filters.addAll(filters);
    }

    /**
     * The the default filters to apply to each request.
     *
     * @param filter            The filter to set
     * @param additionalFilters An optional array of additional filters to set
     */
    public static void filters(Filter filter, Filter... additionalFilters) {
        Validate.notNull(filter, "Filter cannot be null");
        RestAssured.filters.add(filter);
        if (additionalFilters != null) {
            Collections.addAll(RestAssured.filters, additionalFilters);
        }
    }

    /**
     * @return The current default filters
     */
    public static List<Filter> filters() {
        return Collections.unmodifiableList(filters);
    }

    /**
     * Set a object mapper that'll be used when serializing and deserializing Java objects to and from it's
     * document representation (XML, JSON etc).
     *
     * @param objectMapper The object mapper to use.
     */
    public static void objectMapper(ObjectMapper objectMapper) {
        Validate.notNull(objectMapper, "Default object mapper cannot be null");
        config = config().objectMapperConfig(objectMapperConfig().defaultObjectMapper(objectMapper));
    }

    public static Object requestContentType() {
        return requestContentType;
    }

    public static Object responseContentType() {
        return responseContentType;
    }

    /**
     * Specify the default content type
     *
     * @param contentType The content type
     */
    public static void requestContentType(ContentType contentType) {
        requestContentType = contentType;
    }

    /**
     * Specify the default content type
     *
     * @param contentType The content type
     */
    public static void requestContentType(String contentType) {
        requestContentType = contentType;
    }

    /**
     * Specify the default content type (also sets the accept header).
     *
     * @param contentType The content type
     */
    public static void responseContentType(ContentType contentType) {
        responseContentType = contentType;
    }

    /**
     * Specify the default content type (also sets the accept header).
     *
     * @param contentType The content type
     */
    public static void responseContentType(String contentType) {
        responseContentType = contentType;
    }

    /**
     * Start building the response part of the test com.jayway.restassured.specification. E.g.
     * <p/>
     * <pre>
     * expect().body("lotto.lottoId", equalTo(5)).when().get("/lotto");
     * </pre>
     * <p/>
     * will expect that the response body for the GET request to "/lotto" should
     * contain JSON or XML which has a lottoId equal to 5.
     *
     * @return A response com.jayway.restassured.specification.
     */
    public static ResponseSpecification expect() {
        return createTestSpecification().getResponseSpecification();
    }

    /**
     * Start building the request part of the test com.jayway.restassured.specification. E.g.
     * <p/>
     * <pre>
     * with().parameters("firstName", "John", "lastName", "Doe").when().post("/greetXML").then().assertThat().body("greeting.firstName", equalTo("John"));
     * </pre>
     * <p/>
     * will send a POST request to "/greetXML" with request parameters <tt>firstName=John</tt> and <tt>lastName=Doe</tt> and
     * expect that the response body containing JSON or XML firstName equal to John.
     * <p/>
     * The only difference between {@link #with()} and {@link #given()} is syntactical.
     *
     * @return A request specification.
     */
    public static RequestSpecification with() {
        return given();
    }

    /**
     * Create a list of arguments that can be used to create parts of the path in a body/content expression.
     * This is useful in situations where you have e.g. pre-defined variables that constitutes the key. For example:
     * <pre>
     * String someSubPath = "else";
     * int index = 1;
     * expect().body("something.%s[%d]", withArgs(someSubPath, index), equalTo("some value")). ..
     * </pre>
     * <p/>
     * or if you have complex root paths and don't wish to duplicate the path for small variations:
     * <pre>
     * get("/x").then().assertThat().
     *          root("filters.filterConfig[%d].filterConfigGroups.find { it.name == 'Gold' }.includes").
     *          body(withArgs(0), hasItem("first")).
     *          body(withArgs(1), hasItem("second")).
     *          ..
     * </pre>
     * <p/>
     * The key and arguments follows the standard <a href="http://download.oracle.com/javase/1,5.0/docs/api/java/util/Formatter.html#syntax">formatting syntax</a> of Java.
     *
     * @return A list of arguments that can be used to build up the response specification
     */
    public static List<Argument> withArguments(Object firstArgument, Object... additionalArguments) {
        Validate.notNull(firstArgument, "You need to supply at least one argument");
        final List<Argument> arguments = new LinkedList<Argument>();
        arguments.add(Argument.arg(firstArgument));
        if (additionalArguments != null && additionalArguments.length > 0) {
            for (Object additionalArgument : additionalArguments) {
                arguments.add(Argument.arg(additionalArgument));
            }
        }
        return Collections.unmodifiableList(arguments);
    }

    /**
     * Create a list of no arguments that can be used to create parts of the path in a response specification for JSON, XML or HTML validation.
     * This is useful in situations where you have e.g. pre-defined variables that constitutes the key. For example:
     * <pre>
     * get("/jsonStore").then().
     *          root("store.%s", withArgs("book")).
     *          body("category.size()", equalTo(4)).
     *          appendRoot("%s.%s", withArgs("author", "size()")).
     *          body(withNoArguments(), equalTo(4));
     * </pre>
     * <p/>
     *
     * @return A list of no arguments that can be used to build up the response specification
     */
    public static List<Argument> withNoArguments() {
        return Collections.unmodifiableList(Collections.<Argument>emptyList());
    }

    /**
     * Slightly shorter version of {@link #withArguments(Object, Object...)}.
     *
     * @return A list of arguments.
     * @see #withArguments(Object, Object...)
     */
    public static List<Argument> withArgs(Object firstArgument, Object... additionalArguments) {
        return withArguments(firstArgument, additionalArguments);
    }

    /**
     * Slightly shorter version of {@link #withNoArguments()}.
     *
     * @return A list of no arguments.
     * @see #withNoArguments()
     */
    public static List<Argument> withNoArgs() {
        return withNoArguments();
    }

    /**
     * Start building the request part of the test com.jayway.restassured.specification. E.g.
     * <p/>
     * <pre>
     * given().parameters("firstName", "John", "lastName", "Doe").when().post("/greetXML").then().body("greeting.firstName", equalTo("John"));
     * </pre>
     * <p/>
     * will send a POST request to "/greetXML" with request parameters <tt>firstName=John</tt> and <tt>lastName=Doe</tt> and
     * expect that the response body containing JSON or XML firstName equal to John.
     * <p/>
     * The only difference between {@link #with()} and {@link #given()} is syntactical.
     *
     * @return A request specification.
     */
    public static RequestSpecification given() {
        return createTestSpecification().getRequestSpecification();
    }

    /**
     * Start building the DSL expression by sending a request without any parameters or headers etc. E.g.
     * <p/>
     * <pre>
     * when().
     *        get("/x").
     * then().
     *        body("x.y.z1", equalTo("Z1")).
     *        body("x.y.z2", equalTo("Z2"));
     * </pre>
     * <p>
     * Note that if you need to add parameters, headers, cookies or other request properties use the {@link #given()} method.
     * </p>
     *
     * @return A request sender interface that let's you call resources on the server
     */
    public static RequestSender when() {
        return createTestSpecification().getRequestSpecification();
    }

    /**
     * When you have long specifications it can be better to split up the definition of response and request specifications in multiple lines.
     * You can then pass the response and request specifications to this method. E.g.
     * <p/>
     * <pre>
     * RequestSpecification requestSpecification = with().parameters("firstName", "John", "lastName", "Doe");
     * ResponseSpecification responseSpecification = expect().body("greeting", equalTo("Greetings John Doe"));
     * given(requestSpecification, responseSpecification).get("/greet");
     * </pre>
     * <p/>
     * This will perform a GET request to "/greet" and verify it according to the <code>responseSpecification</code>.
     *
     * @return A test com.jayway.restassured.specification.
     */
    public static RequestSender given(RequestSpecification requestSpecification, ResponseSpecification responseSpecification) {
        return new TestSpecificationImpl(requestSpecification, responseSpecification);
    }

    /**
     * When you're only interested in supplying a predefined request specification without a response specification then you can use this method.
     * For example:
     * <p/>
     * <pre>
     * RequestSpecification requestSpecification = with().parameters("firstName", "John", "lastName", "Doe");
     * given(requestSpecification).get("/greet"). ..;
     * </pre>
     * <p/>
     * This will perform a GET request to "/greet" and without any validation (only a static response specification has been configured).
     *
     * @return A RequestSender
     */
    public static RequestSpecification given(RequestSpecification requestSpecification) {
        return new TestSpecificationImpl(requestSpecification, createTestSpecification().getResponseSpecification()).getRequestSpecification();
    }

    /**
     * Perform a GET request to a <code>path</code>. Normally the path doesn't have to be fully-qualified e.g. you don't need to
     * specify the path as <tt>http://localhost:8080/path</tt>. In this case it's enough to use <tt>/path</tt>.
     *
     * @param path       The path to send the request to.
     * @param pathParams The path parameters. E.g. if path is "/book/{hotelId}/{roomNumber}" you can do <code>get("/book/{hotelName}/{roomNumber}", "Hotels R Us", 22);</code>.
     * @return The response of the GET request.
     */
    public static Response get(String path, Object... pathParams) {
        return given().get(path, pathParams);
    }

    /**
     * Perform a GET request to a <code>path</code>. Normally the path doesn't have to be fully-qualified e.g. you don't need to
     * specify the path as <tt>http://localhost:8080/path</tt>. In this case it's enough to use <tt>/path</tt>.
     *
     * @param path       The path to send the request to.
     * @param pathParams The path parameters.
     * @return The response of the GET request.
     */
    public static Response get(String path, Map<String, ?> pathParams) {
        return given().get(path, pathParams);
    }

    /**
     * Perform a POST request to a <code>path</code>. Normally the path doesn't have to be fully-qualified e.g. you don't need to
     * specify the path as <tt>http://localhost:8080/path</tt>. In this case it's enough to use <tt>/path</tt>.
     *
     * @param path       The path to send the request to.
     * @param pathParams The path parameters. E.g. if path is "/book/{hotelId}/{roomNumber}" you can do <code>post("/book/{hotelName}/{roomNumber}", "Hotels R Us", 22);</code>.
     * @return The response of the request.
     */
    public static Response post(String path, Object... pathParams) {
        return given().post(path, pathParams);
    }

    /**
     * Perform a POST request to a <code>path</code>. Normally the path doesn't have to be fully-qualified e.g. you don't need to
     * specify the path as <tt>http://localhost:8080/path</tt>. In this case it's enough to use <tt>/path</tt>.
     *
     * @param path       The path to send the request to.
     * @param pathParams The path parameters.
     * @return The response of the request.
     */
    public static Response post(String path, Map<String, ?> pathParams) {
        return given().post(path, pathParams);
    }

    /**
     * Perform a PUT request to a <code>path</code>. Normally the path doesn't have to be fully-qualified e.g. you don't need to
     * specify the path as <tt>http://localhost:8080/path</tt>. In this case it's enough to use <tt>/path</tt>.
     *
     * @param path       The path to send the request to.
     * @param pathParams The path parameters. E.g. if path is "/book/{hotelId}/{roomNumber}" you can do <code>put("/book/{hotelName}/{roomNumber}", "Hotels R Us", 22);</code>.
     * @return The response of the request.
     */
    public static Response put(String path, Object... pathParams) {
        return given().put(path, pathParams);
    }

    /**
     * Perform a DELETE request to a <code>path</code>. Normally the path doesn't have to be fully-qualified e.g. you don't need to
     * specify the path as <tt>http://localhost:8080/path</tt>. In this case it's enough to use <tt>/path</tt>.
     *
     * @param path       The path to send the request to.
     * @param pathParams The path parameters. E.g. if path is "/book/{hotelId}/{roomNumber}" you can do <code>delete("/book/{hotelName}/{roomNumber}", "Hotels R Us", 22);</code>.
     * @return The response of the request.
     */
    public static Response delete(String path, Object... pathParams) {
        return given().delete(path, pathParams);
    }

    /**
     * Perform a DELETE request to a <code>path</code>. Normally the path doesn't have to be fully-qualified e.g. you don't need to
     * specify the path as <tt>http://localhost:8080/path</tt>. In this case it's enough to use <tt>/path</tt>.
     *
     * @param path       The path to send the request to.
     * @param pathParams The path parameters.
     * @return The response of the request.
     */
    public static Response delete(String path, Map<String, ?> pathParams) {
        return given().delete(path, pathParams);
    }

    /**
     * Perform a HEAD request to a <code>path</code>. Normally the path doesn't have to be fully-qualified e.g. you don't need to
     * specify the path as <tt>http://localhost:8080/path</tt>. In this case it's enough to use <tt>/path</tt>.
     *
     * @param path       The path to send the request to.
     * @param pathParams The path parameters. E.g. if path is "/book/{hotelId}/{roomNumber}" you can do <code>head("/book/{hotelName}/{roomNumber}", "Hotels R Us", 22);</code>.
     * @return The response of the request.
     */
    public static Response head(String path, Object... pathParams) {
        return given().head(path, pathParams);
    }

    /**
     * Perform a HEAD request to a <code>path</code>. Normally the path doesn't have to be fully-qualified e.g. you don't need to
     * specify the path as <tt>http://localhost:8080/path</tt>. In this case it's enough to use <tt>/path</tt>.
     *
     * @param path       The path to send the request to.
     * @param pathParams The path parameters.
     * @return The response of the request.
     */
    public static Response head(String path, Map<String, ?> pathParams) {
        return given().head(path, pathParams);
    }

    /**
     * Perform a PATCH request to a <code>path</code>. Normally the path doesn't have to be fully-qualified e.g. you don't need to
     * specify the path as <tt>http://localhost:8080/path</tt>. In this case it's enough to use <tt>/path</tt>.
     *
     * @param path       The path to send the request to.
     * @param pathParams The path parameters. E.g. if path is "/book/{hotelId}/{roomNumber}" you can do <code>head("/book/{hotelName}/{roomNumber}", "Hotels R Us", 22);</code>.
     * @return The response of the request.
     */
    public static Response patch(String path, Object... pathParams) {
        return given().patch(path, pathParams);
    }

    /**
     * Perform a PATCH request to a <code>path</code>. Normally the path doesn't have to be fully-qualified e.g. you don't need to
     * specify the path as <tt>http://localhost:8080/path</tt>. In this case it's enough to use <tt>/path</tt>.
     *
     * @param path       The path to send the request to.
     * @param pathParams The path parameters.
     * @return The response of the request.
     */
    public static Response patch(String path, Map<String, ?> pathParams) {
        return given().patch(path, pathParams);
    }

    /**
     * Perform a OPTIONS request to a <code>path</code>. Normally the path doesn't have to be fully-qualified e.g. you don't need to
     * specify the path as <tt>http://localhost:8080/path</tt>. In this case it's enough to use <tt>/path</tt>.
     *
     * @param path       The path to send the request to.
     * @param pathParams The path parameters. E.g. if path is "/book/{hotelId}/{roomNumber}" you can do <code>head("/book/{hotelName}/{roomNumber}", "Hotels R Us", 22);</code>.
     * @return The response of the request.
     */
    public static Response options(String path, Object... pathParams) {
        return given().options(path, pathParams);
    }

    /**
     * Perform a OPTIONS request to a <code>path</code>. Normally the path doesn't have to be fully-qualified e.g. you don't need to
     * specify the path as <tt>http://localhost:8080/path</tt>. In this case it's enough to use <tt>/path</tt>.
     *
     * @param path       The path to send the request to.
     * @param pathParams The path parameters.
     * @return The response of the request.
     */
    public static Response options(String path, Map<String, ?> pathParams) {
        return given().options(path, pathParams);
    }

    /**
     * Perform a GET request to a <code>uri</code>.
     *
     * @param uri The uri to send the request to.
     * @return The response of the GET request.
     */
    public static Response get(URI uri) {
        return given().get(uri);
    }

    /**
     * Perform a POST request to a <code>uri</code>.
     *
     * @param uri The uri to send the request to.
     * @return The response of the request.
     */
    public static Response post(URI uri) {
        return given().post(uri);
    }

    /**
     * Perform a PUT request to a <code>uri</code>.
     *
     * @param uri The uri to send the request to.
     * @return The response of the request.
     */
    public static Response put(URI uri) {
        return given().put(uri);
    }

    /**
     * Perform a DELETE request to a <code>uri</code>.
     *
     * @param uri The uri to send the request to.
     * @return The response of the request.
     */
    public static Response delete(URI uri) {
        return given().delete(uri);
    }

    /**
     * Perform a HEAD request to a <code>uri</code>.
     *
     * @param uri The uri to send the request to.
     * @return The response of the request.
     */
    public static Response head(URI uri) {
        return given().head(uri);
    }

    /**
     * Perform a PATCH request to a <code>uri</code>.
     *
     * @param uri The uri to send the request to.
     * @return The response of the request.
     */
    public static Response patch(URI uri) {
        return given().patch(uri);
    }

    /**
     * Perform a OPTIONS request to a <code>uri</code>.
     *
     * @param uri The uri to send the request to.
     * @return The response of the request.
     */
    public static Response options(URI uri) {
        return given().options(uri);
    }

    /**
     * Perform a GET request to a <code>url</code>.
     *
     * @param url The url to send the request to.
     * @return The response of the GET request.
     */
    public static Response get(URL url) {
        return given().get(url);
    }

    /**
     * Perform a POST request to a <code>url</code>.
     *
     * @param url The url to send the request to.
     * @return The response of the request.
     */
    public static Response post(URL url) {
        return given().post(url);
    }

    /**
     * Perform a PUT request to a <code>url</code>.
     *
     * @param url The url to send the request to.
     * @return The response of the request.
     */
    public static Response put(URL url) {
        return given().put(url);
    }

    /**
     * Perform a DELETE request to a <code>url</code>.
     *
     * @param url The url to send the request to.
     * @return The response of the request.
     */
    public static Response delete(URL url) {
        return given().delete(url);
    }

    /**
     * Perform a HEAD request to a <code>url</code>.
     *
     * @param url The url to send the request to.
     * @return The response of the request.
     */
    public static Response head(URL url) {
        return given().head(url);
    }

    /**
     * Perform a PATCH request to a <code>url</code>.
     *
     * @param url The url to send the request to.
     * @return The response of the request.
     */
    public static Response patch(URL url) {
        return given().patch(url);
    }

    /**
     * Perform a OPTIONS request to a <code>url</code>.
     *
     * @param url The url to send the request to.
     * @return The response of the request.
     */
    public static Response options(URL url) {
        return given().options(url);
    }

    /**
     * Perform a GET request to the statically configured path (by default <code>http://localhost:8080</code>).
     *
     * @return The response of the GET request.
     */
    public static Response get() {
        return given().get();
    }

    /**
     * Perform a POST request to the statically configured path (by default <code>http://localhost:8080</code>).
     *
     * @return The response of the request.
     */
    public static Response post() {
        return given().post();
    }

    /**
     * Perform a PUT request to the statically configured path (by default <code>http://localhost:8080</code>).
     *
     * @return The response of the request.
     */
    public static Response put() {
        return given().put();
    }

    /**
     * Perform a DELETE request to the statically configured path (by default <code>http://localhost:8080</code>).
     *
     * @return The response of the request.
     */
    public static Response delete() {
        return given().delete();
    }

    /**
     * Perform a HEAD request to the statically configured path (by default <code>http://localhost:8080</code>).
     *
     * @return The response of the request.
     */
    public static Response head() {
        return given().head();
    }

    /**
     * Perform a PATCH request to the statically configured path (by default <code>http://localhost:8080</code>).
     *
     * @return The response of the request.
     */
    public static Response patch() {
        return given().patch();
    }

    /**
     * Perform a OPTIONS request to the statically configured path (by default <code>http://localhost:8080</code>).
     *
     * @return The response of the request.
     */
    public static Response options() {
        return given().options();
    }

    /**
     * Create a http basic authentication scheme.
     *
     * @param userName The user name.
     * @param password The password.
     * @return The authentication scheme
     */
    public static AuthenticationScheme basic(String userName, String password) {
        final BasicAuthScheme scheme = new BasicAuthScheme();
        scheme.setUserName(userName);
        scheme.setPassword(password);
        return scheme;
    }

    /**
     * Use form authentication. Rest Assured will try to parse the response
     * login page and determine and try find the action, username and password input
     * field automatically.
     * <p>
     * Note that the request will be much faster if you also supply a form auth configuration.
     * </p>
     *
     * @param userName The user name.
     * @param password The password.
     * @return The authentication scheme
     * @see #form(String, String, com.jayway.restassured.authentication.FormAuthConfig)
     */
    public static AuthenticationScheme form(String userName, String password) {
        return form(userName, password, null);
    }

    /**
     * Use form authentication with the supplied configuration.
     *
     * @param userName The user name.
     * @param password The password.
     * @param config   The form authentication config
     * @return The authentication scheme
     */
    public static AuthenticationScheme form(String userName, String password, FormAuthConfig config) {
        if (userName == null) {
            throw new IllegalArgumentException("Username cannot be null");
        }
        if (password == null) {
            throw new IllegalArgumentException("Password cannot be null");
        }
        final FormAuthScheme scheme = new FormAuthScheme();
        scheme.setUserName(userName);
        scheme.setPassword(password);
        scheme.setConfig(config);
        return scheme;
    }

    /**
     * Return the http preemptive authentication specification for setting up preemptive authentication requests.
     * This means that the authentication details are sent in the request header regardless if the server challenged
     * for authentication or not.
     *
     * @return The authentication scheme
     */
    public static PreemptiveAuthProvider preemptive() {
        return new PreemptiveAuthProvider();
    }

    /**
     * Sets a certificate to be used for SSL authentication. See {@link java.lang.Class#getResource(String)}
     * for how to get a URL from a resource on the classpath.
     * <p>
     * Uses SSL settings defined in {@link com.jayway.restassured.config.SSLConfig}.
     * </p>
     *
     * @param certURL  URL to a JKS keystore where the certificate is stored.
     * @param password The password for the keystore
     * @return The request com.jayway.restassured.specification
     */
    public static AuthenticationScheme certificate(String certURL, String password) {
        SSLConfig sslConfig = config().getSSLConfig();
        return certificate(certURL, password, certAuthSettings().keystoreType(sslConfig.getKeyStoreType()).trustStore(sslConfig.getTrustStore()).
                x509HostnameVerifier(sslConfig.getX509HostnameVerifier()).port(sslConfig.getPort()));
    }

    /**
     * Sets a certificate to be used for SSL authentication. See {@link Class#getResource(String)} for how to get a URL from a resource
     * on the classpath.
     * <p/>
     *
     * @param certURL                 URL to a JKS keystore where the certificate is stored.
     * @param password                The password for the keystore
     * @param certificateAuthSettings More advanced settings for the certificate authentication
     */
    public static AuthenticationScheme certificate(String certURL, String password, CertificateAuthSettings certificateAuthSettings) {
        AssertParameter.notNull(certURL, "Certificate URL");
        AssertParameter.notNull(password, "Certificate password");
        AssertParameter.notNull(certificateAuthSettings, CertificateAuthSettings.class);
        final CertAuthScheme scheme = new CertAuthScheme();
        scheme.setPathToKeyStore(certURL);
        scheme.setPassword(password);
        scheme.setKeystoreType(certificateAuthSettings.getKeystoreType());
        scheme.setPort(certificateAuthSettings.getPort());
        scheme.setTrustStore(certificateAuthSettings.getTrustStore());
        scheme.setX509HostnameVerifier(certificateAuthSettings.getX509HostnameVerifier());
        return scheme;
    }

    /**
     * Sets a certificate to be used for SSL authentication. See {@link Class#getResource(String)} for how to get a URL from a resource
     * on the classpath.
     *
     * @param certURL      URL to a JKS keystore where the certificate is stored.
     * @param password     password to decrypt the keystore
     * @param keystoreType The keystore type
     * @param port         The SSL port
     * @deprecated Use {@link #certificate(String, String, com.jayway.restassured.authentication.CertificateAuthSettings)} instead.
     */
    @Deprecated
    public static AuthenticationScheme certificate(String certURL, String password, String keystoreType, int port) {
        return certificate(certURL, password, certAuthSettings().keystoreType(keystoreType).port(port));
    }

    /**
     * Use http digest authentication. Note that you need to encode the password yourself.
     *
     * @param userName The user name.
     * @param password The password.
     * @return The authentication scheme
     */
    public static AuthenticationScheme digest(String userName, String password) {
        return basic(userName, password);
    }

    /**
     * Excerpt from the HttpBuilder docs:<br>
     * OAuth sign the request. Note that this currently does not wait for a WWW-Authenticate challenge before sending the the OAuth header.
     * All requests to all domains will be signed for this instance.
     * This assumes you've already generated an accessToken and secretToken for the site you're targeting.
     * For More information on how to achieve this, see the <a href="http://code.google.com/p/oauth-signpost/wiki/GettingStarted#Using_Signpost">Signpost documentation</a>.
     *
     * @param consumerKey
     * @param consumerSecret
     * @param accessToken
     * @param secretToken
     * @return The authentication scheme
     */
    public static AuthenticationScheme oauth(String consumerKey, String consumerSecret, String accessToken, String secretToken) {
        OAuthScheme scheme = new OAuthScheme();
        scheme.setConsumerKey(consumerKey);
        scheme.setConsumerSecret(consumerSecret);
        scheme.setAccessToken(accessToken);
        scheme.setSecretToken(secretToken);
        return scheme;
    }
    /**
     * Excerpt from the HttpBuilder docs:<br>
     * OAuth sign the request. Note that this currently does not wait for a WWW-Authenticate challenge before sending the the OAuth header.
     * All requests to all domains will be signed for this instance.
     * This assumes you've already generated an accessToken and secretToken for the site you're targeting.
     * For More information on how to achieve this, see the <a href="http://code.google.com/p/oauth-signpost/wiki/GettingStarted#Using_Signpost">Signpost documentation</a>.
     *
     * @param consumerKey
     * @param consumerSecret
     * @param accessToken
     * @param secretToken
     * @param signature
     * @return The authentication scheme
     */
    public static AuthenticationScheme oauth(String consumerKey, String consumerSecret, String accessToken, String secretToken, OAuthSignature signature) {
        OAuthScheme scheme = new OAuthScheme();
        scheme.setConsumerKey(consumerKey);
        scheme.setConsumerSecret(consumerSecret);
        scheme.setAccessToken(accessToken);
        scheme.setSecretToken(secretToken);
        scheme.setSignature(signature);
        return scheme;
    }
    
    /**
     * OAuth sign the request. Note that this currently does not wait for a WWW-Authenticate challenge before sending the the OAuth header.
     * All requests to all domains will be signed for this instance.
     *  @param accessToken
     *  @return The authentication scheme
     */
    public static AuthenticationScheme oauth2(String accessToken) {
        OAuth2Scheme scheme = new OAuth2Scheme();
        scheme.setAccessToken(accessToken);
        return scheme;
    }
    
    /**
     * OAuth sign the request. Note that this currently does not wait for a WWW-Authenticate challenge before sending the the OAuth header.
     * All requests to all domains will be signed for this instance.
     *  @param accessToken
     *  @param signature
     *  @return The authentication scheme
     */
    public static AuthenticationScheme oauth2(String accessToken, OAuthSignature signature ) {
        OAuth2Scheme scheme = new OAuth2Scheme();
        scheme.setAccessToken(accessToken);
        scheme.setSignature(signature);
        return scheme;
    }

    /**
     * Register a custom content-type to be parsed using a predefined parser. E.g. let's say you want parse
     * content-type <tt>application/custom</tt> with the XML parser to be able to verify the response using the XML dot notations:
     * <pre>
     * get("/x").then().assertThat().body("document.child", equalsTo("something"))..
     * </pre>
     * Since <tt>application/custom</tt> is not registered to be processed by the XML parser by default you need to explicitly
     * tell REST Assured to use this parser before making the request:
     * <pre>
     * RestAssured.registerParser("application/custom, Parser.XML");
     * </pre>
     *
     * @param contentType The content-type to register
     * @param parser      The parser to use when verifying the response.
     */
    public static void registerParser(String contentType, Parser parser) {
        RESPONSE_PARSER_REGISTRAR.registerParser(contentType, parser);
    }

    /**
     * Unregister the parser associated with the provided content-type
     *
     * @param contentType The content-type associated with the parser to unregister.
     */
    public static void unregisterParser(String contentType) {
        RESPONSE_PARSER_REGISTRAR.unregisterParser(contentType);
    }

    /**
     * Resets the {@link #baseURI}, {@link #basePath}, {@link #port}, {@link #authentication} and {@link #rootPath}, {@link #requestContentType(com.jayway.restassured.http.ContentType)},
     * {@link #responseContentType(com.jayway.restassured.http.ContentType)}, {@link #filters(java.util.List)}, {@link #requestSpecification}, {@link #responseSpecification},
     * {@link #urlEncodingEnabled} , {@link #config} and {@link #sessionId} to their default values of {@value #DEFAULT_URI}, {@value #DEFAULT_PATH}, {@value #DEFAULT_PORT}, <code>no authentication</code>, "", <code>null</code>, <code>null</code>,
     * "empty list", <code>null</code>, <code>null</code>, <code>none</code>, <code>true</code>, <code>new RestAssuredConfig()</code>, <code>null</code>
     */
    public static void reset() {
        baseURI = DEFAULT_URI;
        port = DEFAULT_PORT;
        basePath = DEFAULT_PATH;
        authentication = DEFAULT_AUTH;
        rootPath = DEFAULT_BODY_ROOT_PATH;
        filters = new LinkedList<Filter>();
        requestContentType = null;
        responseContentType = null;
        requestSpecification = null;
        responseSpecification = null;
        urlEncodingEnabled = DEFAULT_URL_ENCODING_ENABLED;
        RESPONSE_PARSER_REGISTRAR = new ResponseParserRegistrar();
        defaultParser = null;
        config = new RestAssuredConfig();
        sessionId = DEFAULT_SESSION_ID_VALUE;
    }

    private static TestSpecificationImpl createTestSpecification() {
        if (defaultParser != null) {
            RESPONSE_PARSER_REGISTRAR.registerDefaultParser(defaultParser);
        }
        final ResponseParserRegistrar responseParserRegistrar = new ResponseParserRegistrar(RESPONSE_PARSER_REGISTRAR);
        applySessionIdIfApplicable();
        return new TestSpecificationImpl(
                new RequestSpecificationImpl(baseURI, port, basePath, authentication, filters,
                        requestContentType, requestSpecification, urlEncodingEnabled, config),
                new ResponseSpecificationImpl(rootPath, responseContentType, responseSpecification, responseParserRegistrar,
                        config()));
    }

    private static void applySessionIdIfApplicable() {
        if (!StringUtils.equals(sessionId, DEFAULT_SESSION_ID_VALUE)) {
            final RestAssuredConfig configToUse;
            if (config == null) {
                configToUse = new RestAssuredConfig();
            } else {
                configToUse = config;
            }
            config = configToUse.sessionConfig(configToUse.getSessionConfig().sessionIdValue(sessionId));
        }
    }

    /**
     * The following documentation is taken from <a href="HTTP Builder">http://groovy.codehaus.org/modules/http-builder/doc/ssl.html</a>:
     * <p>
     * <h1>SSL Configuration</h1>
     * <p/>
     * SSL should, for the most part, "just work." There are a few situations where it is not completely intuitive. You can follow the example below, or see HttpClient's SSLSocketFactory documentation for more information.
     * <p/>
     * <h1>SSLPeerUnverifiedException</h1>
     * <p/>
     * If you can't connect to an SSL website, it is likely because the certificate chain is not trusted. This is an Apache HttpClient issue, but explained here for convenience. To correct the untrusted certificate, you need to import a certificate into an SSL truststore.
     * <p/>
     * First, export a certificate from the website using your browser. For example, if you go to https://dev.java.net in Firefox, you will probably get a warning in your browser. Choose "Add Exception," "Get Certificate," "View," "Details tab." Choose a certificate in the chain and export it as a PEM file. You can view the details of the exported certificate like so:
     * <pre>
     * $ keytool -printcert -file EquifaxSecureGlobaleBusinessCA-1.crt
     * Owner: CN=Equifax Secure Global eBusiness CA-1, O=Equifax Secure Inc., C=US
     * Issuer: CN=Equifax Secure Global eBusiness CA-1, O=Equifax Secure Inc., C=US
     * Serial number: 1
     * Valid from: Mon Jun 21 00:00:00 EDT 1999 until: Sun Jun 21 00:00:00 EDT 2020
     * Certificate fingerprints:
     * MD5:  8F:5D:77:06:27:C4:98:3C:5B:93:78:E7:D7:7D:9B:CC
     * SHA1: 7E:78:4A:10:1C:82:65:CC:2D:E1:F1:6D:47:B4:40:CA:D9:0A:19:45
     * Signature algorithm name: MD5withRSA
     * Version: 3
     * ....
     * </pre>
     * Now, import that into a Java keystore file:
     * <pre>
     * $ keytool -importcert -alias "equifax-ca" -file EquifaxSecureGlobaleBusinessCA-1.crt -keystore truststore_javanet.jks -storepass test1234
     * Owner: CN=Equifax Secure Global eBusiness CA-1, O=Equifax Secure Inc., C=US
     * Issuer: CN=Equifax Secure Global eBusiness CA-1, O=Equifax Secure Inc., C=US
     * Serial number: 1
     * Valid from: Mon Jun 21 00:00:00 EDT 1999 until: Sun Jun 21 00:00:00 EDT 2020
     * Certificate fingerprints:
     * MD5:  8F:5D:77:06:27:C4:98:3C:5B:93:78:E7:D7:7D:9B:CC
     * SHA1: 7E:78:4A:10:1C:82:65:CC:2D:E1:F1:6D:47:B4:40:CA:D9:0A:19:45
     * Signature algorithm name: MD5withRSA
     * Version: 3
     * ...
     * Trust this certificate? [no]:  yes
     * Certificate was added to keystore
     * </pre>
     * Now you want to use this truststore in your client:
     * <pre>
     * RestAssured.keystore("/truststore_javanet.jks", "test1234");
     * </pre>
     * or
     * <pre>
     * given().keystore("/truststore_javanet.jks", "test1234"). ..
     * </pre>
     * </p>
     * <p>
     * Note that this is just a shortcut for:
     * </p>
     * <pre>
     * RestAssured.config = RestAssured.config().sslConfig(sslConfig().keystore(pathToJks, password));
     * </pre>
     *
     * @param pathToJks The path to the JKS. REST Assured will first look in the classpath and if not found it will look for the JKS in the local file-system
     * @param password  The store pass
     */
    public static void keystore(String pathToJks, String password) {
        Validate.notEmpty(password, "Password cannot be empty");
        applyKeyStore(pathToJks, password);
    }
<<<<<<< HEAD

    /**
     * Use a keystore located on the file-system. See {@link #keystore(String, String)} for more details.
     * * <p>
     * Note that this is just a shortcut for:
     * </p>
     * <pre>
     * RestAssured.config = RestAssured.config().sslConfig(sslConfig().keystore(pathToJks, password));
     * </pre>
     *
     * @param pathToJks The path to JKS file on the file-system
     * @param password  The password for the keystore
     * @see #keystore(String, String)
     */
    public static void keystore(File pathToJks, String password) {
        Validate.notNull(pathToJks, "Path to JKS on the file system cannot be null");
        applyKeyStore(pathToJks, password);
    }

    /**
     * Uses the user default keystore stored in @{user.home}/.keystore
     * * <p>
     * Note that this is just a shortcut for:
     * </p>
     * <pre>
     * RestAssured.config = RestAssured.config().sslConfig(sslConfig().keystore(password));
     * </pre>
     *
     * @param password - Use null for no password
     */
    public static void keystore(String password) {
        applyKeyStore(null, password);
    }

=======

    /**
     * Use a keystore located on the file-system. See {@link #keystore(String, String)} for more details.
     * * <p>
     * Note that this is just a shortcut for:
     * </p>
     * <pre>
     * RestAssured.config = RestAssured.config().sslConfig(sslConfig().keystore(pathToJks, password));
     * </pre>
     *
     * @param pathToJks The path to JKS file on the file-system
     * @param password  The password for the keystore
     * @see #keystore(String, String)
     */
    public static void keystore(File pathToJks, String password) {
        Validate.notNull(pathToJks, "Path to JKS on the file system cannot be null");
        applyKeyStore(pathToJks, password);
    }

    /**
     * Uses the user default keystore stored in @{user.home}/.keystore
     * * <p>
     * Note that this is just a shortcut for:
     * </p>
     * <pre>
     * RestAssured.config = RestAssured.config().sslConfig(sslConfig().keystore(password));
     * </pre>
     *
     * @param password - Use null for no password
     */
    public static void keystore(String password) {
        applyKeyStore(null, password);
    }

>>>>>>> ec9c22e2
    private static void applyKeyStore(Object pathToJks, String password) {
        RestAssuredConfig restAssuredConfig = config();
        final SSLConfig updatedSSLConfig;
        if (pathToJks instanceof File) {
            updatedSSLConfig = restAssuredConfig.getSSLConfig().keystore((File) pathToJks, password);
        } else {
            updatedSSLConfig = restAssuredConfig.getSSLConfig().keystore((String) pathToJks, password);
        }
        config = config().sslConfig(updatedSSLConfig.allowAllHostnames()); // Allow all host names to be backward-compatible
    }


    public static RestAssuredConfig config() {
        return config == null ? new RestAssuredConfig() : config;
    }
}<|MERGE_RESOLUTION|>--- conflicted
+++ resolved
@@ -33,11 +33,8 @@
 import com.jayway.restassured.specification.RequestSender;
 import com.jayway.restassured.specification.RequestSpecification;
 import com.jayway.restassured.specification.ResponseSpecification;
-import com.jayway.restassured.authentication.OAuthSignature;
-
 import org.apache.commons.lang3.StringUtils;
 import org.apache.commons.lang3.Validate;
-
 
 import java.io.File;
 import java.net.URI;
@@ -1449,7 +1446,6 @@
         Validate.notEmpty(password, "Password cannot be empty");
         applyKeyStore(pathToJks, password);
     }
-<<<<<<< HEAD
 
     /**
      * Use a keystore located on the file-system. See {@link #keystore(String, String)} for more details.
@@ -1484,42 +1480,6 @@
         applyKeyStore(null, password);
     }
 
-=======
-
-    /**
-     * Use a keystore located on the file-system. See {@link #keystore(String, String)} for more details.
-     * * <p>
-     * Note that this is just a shortcut for:
-     * </p>
-     * <pre>
-     * RestAssured.config = RestAssured.config().sslConfig(sslConfig().keystore(pathToJks, password));
-     * </pre>
-     *
-     * @param pathToJks The path to JKS file on the file-system
-     * @param password  The password for the keystore
-     * @see #keystore(String, String)
-     */
-    public static void keystore(File pathToJks, String password) {
-        Validate.notNull(pathToJks, "Path to JKS on the file system cannot be null");
-        applyKeyStore(pathToJks, password);
-    }
-
-    /**
-     * Uses the user default keystore stored in @{user.home}/.keystore
-     * * <p>
-     * Note that this is just a shortcut for:
-     * </p>
-     * <pre>
-     * RestAssured.config = RestAssured.config().sslConfig(sslConfig().keystore(password));
-     * </pre>
-     *
-     * @param password - Use null for no password
-     */
-    public static void keystore(String password) {
-        applyKeyStore(null, password);
-    }
-
->>>>>>> ec9c22e2
     private static void applyKeyStore(Object pathToJks, String password) {
         RestAssuredConfig restAssuredConfig = config();
         final SSLConfig updatedSSLConfig;
