--- conflicted
+++ resolved
@@ -122,37 +122,43 @@
     Response head(String path, Map<String, ?> pathParams);
 
     /**
-<<<<<<< HEAD
      * Perform a PATCH request to a <code>path</code>. Normally the path doesn't have to be fully-qualified e.g. you don't need to
-=======
-     * Perform a OPTIONS request to a <code>path</code>. Normally the path doesn't have to be fully-qualified e.g. you don't need to
->>>>>>> 41cbaeec
      * specify the path as <tt>http://localhost:8080/path</tt>. In this case it's enough to use <tt>/path</tt>.
      *
      * @param path The path to send the request to.
      * @param pathParams The path parameters. E.g. if path is "/book/{hotelId}/{roomNumber}" you can do <code>head("/book/{hotelName}/{roomNumber}", "Hotels R Us", 22);</code>.
      * @return The response of the request.
      */
-<<<<<<< HEAD
     Response patch(String path, Object...pathParams);
 
     /**
      * Perform a PATCH request to a <code>path</code>. Normally the path doesn't have to be fully-qualified e.g. you don't need to
-=======
-    Response options(String path, Object...pathParams);
-
-    /**
-     * Perform a OPTIONS request to a <code>path</code>. Normally the path doesn't have to be fully-qualified e.g. you don't need to
->>>>>>> 41cbaeec
      * specify the path as <tt>http://localhost:8080/path</tt>. In this case it's enough to use <tt>/path</tt>.
      *
      * @param path The path to send the request to.
      * @param pathParams The path parameters.
      * @return The response of the request.
      */
-<<<<<<< HEAD
     Response patch(String path, Map<String, ?> pathParams);
-=======
+
+    /**
+     * Perform a OPTIONS request to a <code>path</code>. Normally the path doesn't have to be fully-qualified e.g. you don't need to
+     * specify the path as <tt>http://localhost:8080/path</tt>. In this case it's enough to use <tt>/path</tt>.
+     *
+     * @param path The path to send the request to.
+     * @param pathParams The path parameters. E.g. if path is "/book/{hotelId}/{roomNumber}" you can do <code>head("/book/{hotelName}/{roomNumber}", "Hotels R Us", 22);</code>.
+     * @return The response of the request.
+     */
+    Response options(String path, Object...pathParams);
+
+
+    /**
+     * Perform a OPTIONS request to a <code>path</code>. Normally the path doesn't have to be fully-qualified e.g. you don't need to
+     * specify the path as <tt>http://localhost:8080/path</tt>. In this case it's enough to use <tt>/path</tt>.
+     *
+     * @param path The path to send the request to.
+     * @param pathParams The path parameters.
+     * @return The response of the request.
+     */
     Response options(String path, Map<String, ?> pathParams);
->>>>>>> 41cbaeec
 }